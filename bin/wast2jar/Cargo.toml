--- conflicted
+++ resolved
@@ -6,11 +6,7 @@
 
 [dependencies]
 wasm2jar = { path = "../../lib" }
-<<<<<<< HEAD
-wast = "38.0.0"
-=======
 wast = "38.0.1"
->>>>>>> d768fd15
 clap = "2.33"
 log = "0.4"
 env_logger = "0.9"
